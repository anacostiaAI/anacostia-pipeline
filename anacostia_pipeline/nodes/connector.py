--- conflicted
+++ resolved
@@ -1,13 +1,8 @@
 import asyncio
-<<<<<<< HEAD
-from typing import List, Coroutine
-from contextlib import asynccontextmanager
-=======
 from urllib.parse import urlparse
 from typing import List, Coroutine, Union
 from logging import Logger
 
->>>>>>> eeac72fe
 import httpx
 from fastapi import FastAPI, status
 from anacostia_pipeline.nodes.utils import NodeConnectionModel, NodeModel
@@ -24,10 +19,7 @@
         ssl_keyfile: str = None, 
         ssl_certfile: str = None, 
         ssl_ca_certs: str = None, 
-<<<<<<< HEAD
-=======
         loggers: Union[Logger, List[Logger]] = None, 
->>>>>>> eeac72fe
         *args, **kwargs
     ):
         super().__init__(*args, **kwargs)
@@ -38,14 +30,6 @@
         self.ssl_certfile = ssl_certfile
         self.ssl_ca_certs = ssl_ca_certs
 
-<<<<<<< HEAD
-        self._client = httpx.AsyncClient(
-            verify = ssl_ca_certs if ssl_ca_certs is not None else True,
-            cert = (ssl_certfile, ssl_keyfile) if ssl_certfile and ssl_keyfile else None
-        )
-
-        self.scheme = "https" if ssl_certfile and ssl_keyfile else "http"
-=======
         # Note: the client will be bound to the PipelineServer's event loop;
         # this happens when the Connector is initialized when PipelineServer call node.setup_connector()
         if self.ssl_ca_certs is None or self.ssl_certfile is None or self.ssl_keyfile is None:
@@ -70,7 +54,6 @@
 
             except httpx.ConnectError as e:
                 raise ValueError(f"Failed to create HTTP client with SSL certificates: {e}")
->>>>>>> eeac72fe
 
         @self.post("/connect", status_code=status.HTTP_200_OK)
         async def connect(root: NodeConnectionModel) -> NodeConnectionModel:
@@ -127,72 +110,6 @@
         # sample output: /metadata/connector
         return f"/{self.node.name}/connector"
     
-<<<<<<< HEAD
-    def get_connect_url(self):
-        # sample output: http://localhost:8000/metadata/connector/connect
-        return f"{self.scheme}://{self.host}:{self.port}{self.get_connector_prefix()}/connect"
-
-    async def signal_remote_predecessors(self, result: Result):
-        if len(self.node.remote_predecessors) > 0:
-            async with self.client_context() as client:
-                tasks = []
-                for predecessor_url in self.node.remote_predecessors:
-                    node_model: NodeModel = self.node.model()
-                    connection_mode = NodeConnectionModel(
-                        **node_model.model_dump(),
-                        node_url=f"http://{self.host}:{self.port}/{self.node.name}",
-                    )
-                    json = connection_mode.model_dump()
-                    tasks.append(
-                        client.post(
-                            # sample output: http://localhost:8000/metadata/connector/backward_signal
-                            f"{predecessor_url}/connector/backward_signal", 
-                            json=json
-                        )
-                    )
-
-                await asyncio.gather(*tasks)
-
-    async def signal_remote_successors(self, result: Result):
-        if len(self.node.remote_successors) > 0:
-            async with self.client_context() as client:
-                tasks = []
-                for successor_url in self.node.remote_successors:
-                    node_model: NodeModel = self.node.model()
-                    connection_mode = NodeConnectionModel(
-                        **node_model.model_dump(),
-                        node_url=f"http://{self.host}:{self.port}/{self.node.name}",
-                    )
-                    json = connection_mode.model_dump()
-                    tasks.append(
-                        client.post(
-                            # sample output: http://localhost:8000/metadata/connector/forward_signal
-                            f"{successor_url}/connector/forward_signal", 
-                            json=json
-                        )
-                    )
-                
-                await asyncio.gather(*tasks)
-
-    async def connect(self) -> List[Coroutine]:
-
-        async def connect_to_successor(connection_url: str, json: dict):
-            async with self.client_context() as client:
-                return await client.post(connection_url, json=json)
-
-        tasks = []
-        for connection in self.node.remote_successors:
-            node_model: NodeModel = self.node.model()
-            connection_mode = NodeConnectionModel(
-                **node_model.model_dump(),
-                node_url=f"http://{self.host}:{self.port}/{self.node.name}"
-            )
-            json = connection_mode.model_dump()
-            tasks.append(
-                connect_to_successor(connection_url=f"{connection}/connector/connect", json=json)
-            )
-        return tasks
-=======
     def get_node_url(self) -> str:
         return f"{self.scheme}://{self.host}:{self.port}/{self.node.name}"
 
@@ -285,5 +202,4 @@
                 response = asyncio.run_coroutine_threadsafe(_signal_remote_successors(), self.loop)
                 return response.result()
             else:
-                raise RuntimeError("Event loop is not running. Cannot signal remote successors.")
->>>>>>> eeac72fe
+                raise RuntimeError("Event loop is not running. Cannot signal remote successors.")