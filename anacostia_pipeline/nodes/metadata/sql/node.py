from typing import List, Dict, Union
from logging import Logger
from abc import ABC, abstractmethod
from contextlib import contextmanager
import traceback
from datetime import datetime
import hashlib
import json

from sqlalchemy.orm import sessionmaker, scoped_session, Session
from sqlalchemy import exists, select, update

from anacostia_pipeline.nodes.metadata.node import BaseMetadataStoreNode
from anacostia_pipeline.nodes.metadata.sql.gui import SQLMetadataStoreGUI
from anacostia_pipeline.nodes.metadata.sql.api import SQLMetadataStoreServer
from anacostia_pipeline.nodes.metadata.sql.models import Artifact, Metric, Param, Run, Tag, Trigger, Node



class BaseSQLMetadataStoreNode(BaseMetadataStoreNode, ABC):
    """
    Base class for SQL metadata store nodes.
    SQL metadata store nodes are nodes that are used to store metadata about the pipeline in a SQL database.
    The SQL metadata store node is a special type of resource node that will be the predecessor of all other resource nodes;
    thus, by extension, the SQL metadata store node will always be the root node of the DAG.
    The abstract methods in this class must be implemented by child classes to provide more specific functionality 
    (e.g., setting check_same_thread=True when creating an engine for SQLite).
    """

    def __init__(
        self,
        name: str,
        uri: str,
        remote_successors: List[str] = None,
        client_url: str = None,
        loggers: Union[Logger, List[Logger]] = None
    ) -> None:
        super().__init__(name, uri, remote_successors=remote_successors, client_url=client_url, loggers=loggers)
        self._ScopedSession: Session = None
    
    @abstractmethod
    def setup(self):
        """
        Setup the SQL metadata store node.
        This method should be overridden by child classes to provide specific functionality.
        For example, the SQLiteMetadataStoreNode class will create an engine with check_same_thread=True.
        """
        raise NotImplementedError("The setup method must be overridden in the child class.") 
    
    def setup_node_GUI(self, host: str, port: int, ssl_keyfile: str = None, ssl_certfile: str = None, ssl_ca_certs: str = None):
        """Override to setup the node GUI."""
        self.gui = SQLMetadataStoreGUI(node=self, host=host, port=port, ssl_keyfile=ssl_keyfile, ssl_certfile=ssl_certfile, ssl_ca_certs=ssl_ca_certs)
        return self.gui

    def setup_node_server(self, host: str, port: int, ssl_keyfile: str = None, ssl_certfile: str = None, ssl_ca_certs: str = None):
        """Override to setup the RPC server."""
        self.node_server = SQLMetadataStoreServer(
            self, self.client_url, host, port, ssl_keyfile=ssl_keyfile, ssl_certfile=ssl_certfile, ssl_ca_certs=ssl_ca_certs, loggers=self.loggers
        )
        return self.node_server

    def init_scoped_session(self, session_factory: sessionmaker):
        """Call this from the child class after engine setup."""
        self._ScopedSession = scoped_session(session_factory)

    @contextmanager
    def get_session(self):
        session = self._ScopedSession()
        try:
            yield session
            session.commit()
        except Exception as e:
            session.rollback()
            self.log(traceback.format_exc(), level="ERROR")
            self.log(f"Node {self.name} rolled back session.", level="ERROR")
            raise
        finally:
            self._ScopedSession.remove()
    
    def node_exists(self, node_name: str) -> bool:
        with self.get_session() as session:
            stmt = select(exists().where(Node.node_name == node_name))
            return session.execute(stmt).scalar()

    def add_node(self, node_name: str, node_type: str, base_type: str) -> None:
        if self.node_exists(node_name):
            raise ValueError(f"Node name '{node_name}' already exists in the nodes table.")

        with self.get_session() as session:
            node = Node(node_name=node_name, node_type=node_type, base_type=base_type, init_time=datetime.now())
            session.add(node)
    
    def start_run(self):
        run_id = self.get_run_id()
        start_time = datetime.now()

        with self.get_session() as session:
            # add a new run in the database
            run = Run(run_id=run_id, start_time=start_time)
            session.add(run)

<<<<<<< HEAD
            # update all artifacts with run_id = None and state = "new" to have the current run_id and mark them as "current"
            stmt_artifacts = (
                update(Artifact)
                .where(Artifact.run_id.is_(None), Artifact.state == "new")
                .values(run_id=run_id, state="current")
            )
            session.execute(stmt_artifacts)

=======
>>>>>>> 609015d0
            # Update triggers where run_triggered is NULL and trigger_time is earlier than this run
            # Note: there are instances where multiple triggers are required to trigger a run (e.g., a metric trigger and a resource trigger)
            stmt_triggers = (
                update(Trigger)
                .where(
                    Trigger.run_triggered.is_(None),
                    Trigger.trigger_time < start_time
                )
                .values(run_triggered=run_id)
            )
            session.execute(stmt_triggers)

        self.log(f"--------------------------- started run {run_id} at {start_time}")
    
    def hash_run_metadata(self, metrics: List[Dict], params: List[Dict], tags: List[Dict]) -> str:
        def stable_hash(records: List[Dict], sort_key: str) -> str:
            sorted_records = sorted(records, key=lambda r: r[sort_key])
            serialized = json.dumps(sorted_records, sort_keys=True)
            return hashlib.sha256(serialized.encode()).hexdigest()

        metrics_hash = stable_hash(metrics, sort_key="id")
        params_hash = stable_hash(params, sort_key="id")
        tags_hash = stable_hash(tags, sort_key="id")

        # Combine into a final hash for the run
        combined = metrics_hash + params_hash + tags_hash
        return hashlib.sha256(combined.encode()).hexdigest()

    def end_run(self) -> None:
        end_time = datetime.now()

        # Create the hash for the run by retrieving the hashes of all artifacts, metrics, params, and tags associated with the current run into a list,
        # sorting the list, concatenating the hashes in the list into a string, and then hashing the string
        using_artifact_entries = self.get_entries(state="using")
        produced_artifact_entries = self.get_entries(state="produced")
        entries = using_artifact_entries + produced_artifact_entries
        artifact_hashes = [entry["hash"] for entry in entries]
        artifact_hashes = ''.join(sorted(artifact_hashes))

        run_metadata_hash = self.hash_run_metadata(
            metrics=self.get_metrics(run_id=self.get_run_id()),
            params=self.get_params(run_id=self.get_run_id()),
            tags=self.get_tags(run_id=self.get_run_id())
        )

        combined_hash = artifact_hashes + run_metadata_hash
        run_hash = hashlib.sha256(combined_hash.encode()).hexdigest()

        with self.get_session() as session:
            # Update runs
            stmt_run = (
                update(Run)
                .where(Run.end_time.is_(None))
                .values(end_time=end_time, hash=run_hash)
            )
            session.execute(stmt_run)

            # if artifacts have not been marked as "used" yet, update artifacts with state = "using" and state = "produced" to have state = "unused"
            stmt_artifact = (
                update(Artifact)
                .where(Artifact.state == "using" or Artifact.state == "produced")
                .values(state="unused")
            )
            session.execute(stmt_artifact)

        self.log(f"--------------------------- ended run {self.get_run_id()} at {end_time}")

    def mark_using(self, resource_node_name: str, filepath: str) -> None:
        node_id = self.get_node_id(resource_node_name)

        with self.get_session() as session:
            stmt = (
                update(Artifact)
                .where(Artifact.node_id == node_id, Artifact.location == filepath)
                .values(state="using", run_id=self.get_run_id())
            )
            result = session.execute(stmt)
            if result.rowcount == 0:
                raise ValueError(f"No artifact found for node '{resource_node_name}' with location '{filepath}' to mark as using.")
    
    def mark_used(self, resource_node_name: str, filepath: str) -> None:
        node_id = self.get_node_id(resource_node_name)

        with self.get_session() as session:
            stmt = (
                update(Artifact)
                .where(Artifact.node_id == node_id, Artifact.location == filepath)
                .values(state="used")
            )
            result = session.execute(stmt)
            if result.rowcount == 0:
                raise ValueError(f"No artifact found for node '{resource_node_name}' with location '{filepath}' to mark as used.")

    def get_node_id(self, node_name: str) -> int:
        with self.get_session() as session:
            node = session.query(Node).filter_by(node_name=node_name).first()
            if node is None:
                raise ValueError(f"Node name '{node_name}' does not exist in the nodes table.")
            return node.id
    
    def get_nodes_info(self, node_id: int = None, node_name: str = None) -> List[Dict]:
        with self.get_session() as session:
            stmt = select(Node)

            if node_id is not None:
                stmt = stmt.where(Node.id == node_id)
            elif node_name is not None:
                stmt = stmt.where(Node.node_name == node_name)

            result = session.execute(stmt).scalars().all()
            return [
                {
                    "id": node.id,
                    "node_name": node.node_name,
                    "node_type": node.node_type,
                    "base_type": node.base_type,
                    "init_time": node.init_time,
                }
                for node in result
            ]

    def create_entry(
        self, resource_node_name: str, filepath: str, hash: str, hash_algorithm: str, 
        state: str = "new", run_id: int = None, file_size: int = None, content_type: str = None
    ) -> None:
        node_id = self.get_node_id(resource_node_name)

        if self.entry_exists(resource_node_name, filepath):
            raise ValueError(f"Entry with location '{filepath}' already exists for node '{resource_node_name}'.")

        with self.get_session() as session:
            entry = Artifact(
                run_id=self.get_run_id() if state == "using" else run_id,
                node_id=node_id,
                location=filepath,
                created_at=datetime.now(),
                state=state,
                hash=hash,
                hash_algorithm=hash_algorithm,
                size=file_size,
                content_type=content_type
            )
            session.add(entry)
    
    def merge_artifacts_table(self, resource_node_name: str, entries: List[Dict]) -> None:
        node_id = self.get_node_id(resource_node_name)

        with self.get_session() as session:
            for entry in entries:
                if self.entry_exists(resource_node_name, entry["location"]):
                    raise ValueError(f"Entry with location '{entry['location']}' already exists for node '{resource_node_name}'.")

                new_entry = Artifact(
                    run_id=entry["run_id"],
                    node_id=node_id,
                    location=entry["location"],
                    created_at=entry["created_at"],
                    state="new",
                    hash=entry["hash"],
                    hash_algorithm=entry["hash_algorithm"],
                    size=entry["size"],
                    content_type=entry["content_type"]
                )
                session.add(new_entry)

    def entry_exists(self, resource_node_name: str, filepath: str) -> bool:
        node_id = self.get_node_id(resource_node_name)

        with self.get_session() as session:
            stmt = select(exists().where(
                Artifact.node_id == node_id,
                Artifact.location == filepath
            ))
            return session.execute(stmt).scalar()
    
    def get_num_entries(self, resource_node_name: str, state: str) -> int:
        # Validate input
        valid_states = {"new", "using", "used", "all", "unused"}
        assert state in valid_states, f"Invalid state: '{state}'. Must be one of {valid_states}"

        node_id = self.get_node_id(resource_node_name)

        with self.get_session() as session:
            query = session.query(Artifact).filter_by(node_id=node_id)
            if state != "all":
                query = query.filter_by(state=state)

            return query.count()

    #def get_entries(self, resource_node_name: str = None, location: str = None, state: str = "all") -> List[Dict]:
    def get_entries(self, resource_node_name: str = None, state: str = "all", run_id: int = None) -> List[Dict]:
        with self.get_session() as session:
            stmt = (
                select(
                    Artifact.id,
                    Artifact.run_id,
                    Artifact.location,
                    Artifact.created_at,
                    Artifact.state,
                    Artifact.hash,
                    Artifact.hash_algorithm,
                    Artifact.size,
                    Artifact.content_type,
                    Node.node_name
                )
                .join(Node, Artifact.node_id == Node.id)
            )

            if resource_node_name is not None:
                stmt = stmt.where(Node.node_name == resource_node_name)
            """
            if location is not None:
                stmt = stmt.where(Artifact.location == location)
            """
            if state != "all":
                stmt = stmt.where(Artifact.state == state)
            
            if run_id is not None:
                if run_id < 0:
                    raise ValueError("Run ID must be a positive integer.")
                stmt = stmt.where(Artifact.run_id == run_id)

            result = session.execute(stmt).all()

            return [
                {
                    "id": row.id,
                    "run_id": row.run_id,
                    "location": row.location,
                    "created_at": row.created_at,
                    "state": row.state,
                    "hash": row.hash,
                    "hash_algorithm": row.hash_algorithm,
                    "size": row.size,
                    "content_type": row.content_type,
                    "node_name": row.node_name,
                }
                for row in result
            ]
    
    def get_runs(self) -> List[Dict]:
        with self.get_session() as session:
            result = session.execute(select(Run)).scalars().all()
            return [
                {
                    "run_id": run.run_id,
                    "start_time": run.start_time,
                    "end_time": run.end_time,
                    "hash": run.hash
                }
                for run in result
            ]
    
    def log_metrics(self, node_name: str, **kwargs) -> None:
        run_id = self.get_run_id()
        node_id = self.get_node_id(node_name)

        if not kwargs:
            return  # Avoid empty inserts

        with self.get_session() as session:
            metrics = [
                Metric(run_id=run_id, node_id=node_id, metric_name=key, metric_value=value)
                for key, value in kwargs.items()
            ]
            session.add_all(metrics)

    def log_params(self, node_name: str, **kwargs) -> None:
        run_id = self.get_run_id()
        node_id = self.get_node_id(node_name)

        if not kwargs:
            return

        with self.get_session() as session:
            params = [
                Param(run_id=run_id, node_id=node_id, param_name=key, param_value=value)
                for key, value in kwargs.items()
            ]
            session.add_all(params)

    def set_tags(self, node_name: str, **kwargs) -> None:
        run_id = self.get_run_id()
        node_id = self.get_node_id(node_name)

        if not kwargs:
            return

        with self.get_session() as session:
            tags = [
                Tag(run_id=run_id, node_id=node_id, tag_name=key, tag_value=value)
                for key, value in kwargs.items()
            ]
            session.add_all(tags)
    
    def tag_artifact(self, node_name: str, location: str, **kwargs) -> None:
        run_id = self.get_run_id()
        node_id = self.get_node_id(node_name)

        if not kwargs:
            return

        with self.get_session() as session:
            artifact = session.query(Artifact).filter_by(location=location).first()
            if artifact is None:
                raise ValueError(f"Artifact with location '{location}' does not exist for node '{node_name}'.")

            tags = [
                Tag(run_id=run_id, node_id=node_id, tag_name=key, tag_value=value)
                for key, value in kwargs.items()
            ]
            artifact.tags.extend(tags)

    def get_metrics(self, node_name: str = None, run_id: int = None) -> List[Dict]:
        with self.get_session() as session:
            stmt = (
                select(Metric.id, Metric.run_id, Metric.metric_name, Metric.metric_value, Node.node_name)
                .join(Node, Metric.node_id == Node.id)
            )

            if run_id is not None:
                stmt = stmt.where(Metric.run_id == run_id)
            if node_name is not None:
                stmt = stmt.where(Node.node_name == node_name)

            result = session.execute(stmt).all()
            return [
                {
                    "id": row.id,
                    "run_id": row.run_id,
                    "metric_name": row.metric_name,
                    "metric_value": row.metric_value,
                    "node_name": row.node_name,
                }
                for row in result
            ]
    
    def get_params(self, node_name: str = None, run_id: int = None) -> List[Dict]:
        with self.get_session() as session:
            stmt = (
                select(
                    Param.id,
                    Param.run_id,
                    Param.param_name,
                    Param.param_value,
                    Node.node_name
                )
                .join(Node, Param.node_id == Node.id)
            )

            if run_id is not None:
                stmt = stmt.where(Param.run_id == run_id)
            if node_name is not None:
                stmt = stmt.where(Node.node_name == node_name)

            result = session.execute(stmt).all()
            return [
                {
                    "id": row.id,
                    "run_id": row.run_id,
                    "param_name": row.param_name,
                    "param_value": row.param_value,
                    "node_name": row.node_name,
                }
                for row in result
            ]
    
    def get_tags(self, node_name: str = None, run_id: int = None) -> List[Dict]:
        with self.get_session() as session:
            stmt = (
                select(
                    Tag.id,
                    Tag.run_id,
                    Tag.tag_name,
                    Tag.tag_value,
                    Node.node_name
                )
                .join(Node, Tag.node_id == Node.id)
            )

            if run_id is not None:
                stmt = stmt.where(Tag.run_id == run_id)
            if node_name is not None:
                stmt = stmt.where(Node.node_name == node_name)

            result = session.execute(stmt).all()
            return [
                {
                    "id": row.id,
                    "run_id": row.run_id,
                    "tag_name": row.tag_name,
                    "tag_value": row.tag_value,
                    "node_name": row.node_name,
                }
                for row in result
            ]

    def log_trigger(self, node_name: str, message: str = None) -> None:
        if message is not None:
            node_id = self.get_node_id(node_name)

            with self.get_session() as session:
                trigger = Trigger(
                    node_id=node_id,
                    trigger_time=datetime.now(),
                    message=message
                )
                session.add(trigger)
    
    def get_triggers(self, node_name: str = None) -> List[Dict]:
        with self.get_session() as session:
            stmt = (
                select(
                    Trigger.id,
                    Trigger.run_triggered,
                    Trigger.trigger_time,
                    Trigger.message,
                    Node.node_name
                )
                .join(Node, Trigger.node_id == Node.id)
            )

            if node_name is not None:
                stmt = stmt.where(Node.node_name == node_name)

            result = session.execute(stmt).all()

            return [
                {
                    "id": row.id,
                    "run_triggered": row.run_triggered,
                    "trigger_time": row.trigger_time,
                    "message": row.message,
                    "node_name": row.node_name,
                }
                for row in result
            ]
    
    def get_artifact_tags(self, location: str) -> List[Dict]:
        with self.get_session() as session:
            artifact = (
                session.query(Artifact)
                .filter(Artifact.location == location)
                .first()
            )

            if not artifact:
                raise ValueError(f"Artifact with location '{location}' does not exist.")

            return [{ "id": tag.id, tag.tag_name: tag.tag_value } for tag in artifact.tags]

    def get_artifact_hash(self, location: str) -> str:
        with self.get_session() as session:
            artifact = (
                session.query(Artifact)
                .filter(Artifact.location == location)
                .first()
            )

            if not artifact:
                raise ValueError(f"Artifact with location '{location}' does not exist.")

            return artifact.hash<|MERGE_RESOLUTION|>--- conflicted
+++ resolved
@@ -99,17 +99,6 @@
             run = Run(run_id=run_id, start_time=start_time)
             session.add(run)
 
-<<<<<<< HEAD
-            # update all artifacts with run_id = None and state = "new" to have the current run_id and mark them as "current"
-            stmt_artifacts = (
-                update(Artifact)
-                .where(Artifact.run_id.is_(None), Artifact.state == "new")
-                .values(run_id=run_id, state="current")
-            )
-            session.execute(stmt_artifacts)
-
-=======
->>>>>>> 609015d0
             # Update triggers where run_triggered is NULL and trigger_time is earlier than this run
             # Note: there are instances where multiple triggers are required to trigger a run (e.g., a metric trigger and a resource trigger)
             stmt_triggers = (
