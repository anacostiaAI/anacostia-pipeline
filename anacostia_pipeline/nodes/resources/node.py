from typing import List, Union, Dict, Any
from logging import Logger
import threading
from abc import ABC, abstractmethod

from anacostia_pipeline.nodes.node import BaseNode
from anacostia_pipeline.nodes.metadata.node import BaseMetadataStoreNode
from anacostia_pipeline.nodes.metadata.rpc import BaseMetadataRPCCaller
from anacostia_pipeline.utils.constants import Result, Status



class EntryNotFoundError(Exception):
    """Raised when an entry with specified ID is not found"""
    pass



class BaseResourceNode(BaseNode, ABC):
    def __init__(
        self, 
        name: str, 
        resource_path: str, 
        metadata_store: BaseMetadataStoreNode | BaseMetadataRPCCaller,
        remote_predecessors: List[str] = None, 
        remote_successors: List[str] = None,
        wait_for_connection: bool = False,
        caller_url: str = None,
        loggers: Union[Logger, List[Logger]] = None, 
        monitoring: bool = True
    ) -> None:
        
        super().__init__(
            name, 
            predecessors=[metadata_store], 
            remote_predecessors=remote_predecessors, 
            remote_successors=remote_successors, 
            wait_for_connection=wait_for_connection,
            caller_url=caller_url,
            loggers=loggers
        )

        self.resource_path = resource_path
        self.monitoring = monitoring
        self.metadata_store = metadata_store
        self.resource_event = threading.Event()

    @abstractmethod
    def start_monitoring(self) -> None:
        """
        Override to specify how the resource is monitored. 
        Typically, this method will be used to start an observer that runs in a child thread spawned by the thread running the node.
        """
        pass

    @abstractmethod
    def stop_monitoring(self) -> None:
        """
        Override to specify how the resource is monitored. 
        Typically, this method will be used to start an observer that runs in a child thread spawned by the thread running the node.
        """
        pass

    @abstractmethod
    def save_artifact(self, *args, **kwargs):
        """Override to specify how the artifact is saved."""
        pass

    @abstractmethod
    def load_artifact(self, *args, **kwargs) -> Any:
        """Override to specify how the artifact is loaded."""
        pass

    @abstractmethod
    async def resource_trigger(self) -> None:
        """Override to specify how the resource is triggered."""
        pass

    async def record_new(self, filepath: str) -> None:
        """
        Record a new artifact in the metadata store.

        Args:
            filepath: The path to the artifact file
        
        Raises:
            TypeError: If the metadata store is not of the expected type
        """

        if isinstance(self.metadata_store, BaseMetadataStoreNode):
            self.metadata_store.create_entry(self.name, filepath=filepath, state="new")

        elif isinstance(self.metadata_store, BaseMetadataRPCCaller):
            await self.metadata_store.create_entry(self.name, filepath=filepath, state="new")
        
        else:
            raise TypeError("metadata_store must be of type BaseMetadataStoreNode or BaseMetadataRPCCaller")

    def record_current(self, filepath: str) -> None:
        self.metadata_store.create_entry(self.name, filepath=filepath, state="current", run_id=self.metadata_store.get_run_id())
    
    async def get_num_artifacts(self, state: str) -> int:
        if isinstance(self.metadata_store, BaseMetadataStoreNode):
            return self.metadata_store.get_num_entries(self.name, state)
        
        elif isinstance(self.metadata_store, BaseMetadataRPCCaller):
            return await self.metadata_store.get_num_entries(self.name, state)
<<<<<<< HEAD
        
=======

>>>>>>> 85f226c0
        else:
            raise TypeError("metadata_store must be of type BaseMetadataStoreNode or BaseMetadataRPCCaller")
    
    def get_artifact(self, id: int) -> Dict:
        """
        Get artifact entry by ID.

        Args:
            id: The ID of the artifact to retrieve
            
        Returns:
            Dict: The artifact entry
            
        Raises:
            EntryNotFoundError: If no entry exists with the specified ID
        """

        entries = self.metadata_store.get_entries(resource_node_name=self.name)
        for entry in entries:
            if entry["id"] == id:
                return entry
        raise EntryNotFoundError(f"No entry found with id: {id}")
    
    def list_artifacts(self, state: str) -> List[str]:
        """
        List all artifacts in the specified state.
        Args:
            state: The state of the artifacts to list (e.g., "new", "current", "old")
        Returns:
            List[str]: A list of file paths of the artifacts in the specified state
        """

        entries = self.metadata_store.get_entries(self.name, state)
        return [entry["location"] for entry in entries]

    def exit(self):
        # call the parent class exit method first to set exit_event, pause_event, all predecessor events, and all successor events.
        super().exit()
        
        # set custom events like resource_event and implement custom exit logic after calling the parent class exit method
        if self.monitoring is True:
            self.stop_monitoring()
        
        self.resource_event.set()
    
    async def trigger(self, message: str = None) -> None:
        if self.resource_event.is_set() is False:
            
            # Note: log the trigger first before setting the event or there will be a race condition
            if message is not None:
                if isinstance(self.metadata_store, BaseMetadataStoreNode):
                    self.metadata_store.log_trigger(node_name=self.name, message=message)
                
                elif isinstance(self.metadata_store, BaseMetadataRPCCaller):
                    await self.metadata_store.log_trigger(node_name=self.name, message=message)
                
                else:
                    raise TypeError("metadata_store must be of type BaseMetadataStoreNode or BaseMetadataRPCCaller")
            
            self.resource_event.set()

    async def run_async(self) -> None:
        # if the node is not monitoring the resource, then we don't need to start the observer / monitoring thread
        if self.monitoring is True:
            self.start_monitoring()

        while self.exit_event.is_set() is False:
            
            # if the node is not monitoring the resource, then we don't need to check for new resources
            # otherwise, we check for new resources and set the resource_event if there are new resources
            if self.monitoring is True:
                # self.log(f"{self.name} checking for new resources", level='INFO')
                self.status = Status.WAITING_RESOURCE
                self.resource_event.wait()

                if self.exit_event.is_set(): return

                self.resource_event.clear()
                self.status = Status.TRIGGERED
                
            # signal to metadata store node that the resource is ready to be used for the next run
            # i.e., tell the metadata store to create and start the next run
            # e.g., there is enough new data to trigger the next run
            # self.log(f"{self.name} signaling metadata store that the resource is ready to be used", level='INFO')
            if self.exit_event.is_set(): return
            await self.signal_predecessors(Result.SUCCESS)

            # wait for metadata store node to finish creating the run 
            # self.log(f"{self.name} waiting for metadata store to finish creating the run", level='INFO')
            if self.exit_event.is_set(): return
            self.wait_for_predecessors()

            # signalling to all successors that the resource is ready to be used for the current run
            # self.log(f"{self.name} signaling successors that the resource is ready to be used", level='INFO')
            if self.exit_event.is_set(): return
            await self.signal_successors(Result.SUCCESS)

            # waiting for all successors to finish using the the resource for the current run
            # self.log(f"{self.name} waiting for successors to finish using the resource", level='INFO')
            if self.exit_event.is_set(): return
            self.wait_for_successors()

            # signal the metadata store node that the action nodes have finish using the resource for the current run
            # self.log(f"{self.name} signaling metadata store that the action nodes have finished using the resource", level='INFO')
            if self.exit_event.is_set(): return
            await self.signal_predecessors(Result.SUCCESS)
            
            # wait for acknowledgement from metadata store node that the run has been ended
            # self.log(f"{self.name} waiting for metadata store to acknowledge that the run has ended", level='INFO')
            if self.exit_event.is_set(): return
            self.wait_for_predecessors()<|MERGE_RESOLUTION|>--- conflicted
+++ resolved
@@ -105,11 +105,7 @@
         
         elif isinstance(self.metadata_store, BaseMetadataRPCCaller):
             return await self.metadata_store.get_num_entries(self.name, state)
-<<<<<<< HEAD
-        
-=======
-
->>>>>>> 85f226c0
+
         else:
             raise TypeError("metadata_store must be of type BaseMetadataStoreNode or BaseMetadataRPCCaller")
     
