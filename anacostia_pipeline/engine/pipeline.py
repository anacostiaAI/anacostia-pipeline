--- conflicted
+++ resolved
@@ -49,17 +49,6 @@
         self.nodes = list(nx.topological_sort(self.graph))      # switched to list to preserve topological order of nodes
         for node in self.nodes:
             node.set_logger(logger)
-
-    def motd(self):
-        msg = \
-r'''    _                                     _    _          ____   _               _  _              
-   / \    _ __    __ _   ___   ___   ___ | |_ (_)  __ _  |  _ \ (_) _ __    ___ | |(_) _ __    ___ 
-  / _ \  | '_ \  / _` | / __| / _ \ / __|| __|| | / _` | | |_) || || '_ \  / _ \| || || '_ \  / _ \
- / ___ \ | | | || (_| || (__ | (_) |\__ \| |_ | || (_| | |  __/ | || |_) ||  __/| || || | | ||  __/
-/_/   \_\|_| |_| \__,_| \___| \___/ |___/ \__||_| \__,_| |_|    |_|| .__/  \___||_||_||_| |_| \___|
-                                                                   |_|                             
-'''
-        self.console.print(msg)
         
     def motd(self):
         msg = \
@@ -155,45 +144,50 @@
         self.launch_nodes()
         self.console.print("All Nodes Launched")
         if cli:
-<<<<<<< HEAD
-            try:
-                while True:        
+            while True:
+                try:
                     cmd_string = self.console.input("> ")
                     cmd = [c for c in cmd_string.strip().split() if len(c.strip()) > 0]
-                    # self.console.print(cmd)
-
+                    self.console.print(cmd)
+
+                    match cmd:
+                        case "help":
+                            self.help_cmd()
+                        case "version":
+                            version = pkg_resources.get_distribution("anacostia").version
+                            self.console.print(f"Version {version}")
+                        case "pipe":
+                            self.pipe_cmds()
+                        case "node":
+                            self.node_cmds()
                     match cmd[0]:
                         case "help":
                             self.help_cmd()
                         case "version":
                             version = pkg_resources.get_distribution("anacostia-pipeline").version
-=======
-            while True:
-                try:
-                    cmd_string = self.console.input("> ")
-                    cmd = [c for c in cmd_string.strip().split() if len(c.strip()) > 0]
-                    self.console.print(cmd)
-
-                    match cmd:
-                        case "help":
-                            self.help_cmd()
-                        case "version":
-                            version = pkg_resources.get_distribution("anacostia").version
->>>>>>> ca483885
                             self.console.print(f"Version {version}")
                         case "pipe":
                             self.pipe_cmds()
                         case "node":
                             self.node_cmds()
-<<<<<<< HEAD
-
-            except KeyboardInterrupt:
-                self.console.print("Ctrl+C Detected")
-                self.pause_nodes()
-                answer = Prompt.ask("Are you sure you want to shutdown the pipeline?", console=self.console, default='n')
-
-                if answer == 'y':
-
+
+                except KeyboardInterrupt:
+                    self.console.print("Ctrl+C Detected")
+                    self.pause_nodes()
+                    answer = Prompt.ask("Are you sure you want to shutdown the pipeline?", console=self.console, default='n')
+
+                    if answer == 'y':
+
+                        answer = Prompt.ask(
+                            "Do you want to do a hard shutdown, soft shutdown, or abort the shutdown?", 
+                            console=self.console, default='abort',
+                            choices=['hard', 'soft', 'abort']
+                        )
+                        
+                        if answer == 'hard':
+                            self.console.print("Hard Shutdown")
+                            self.terminate_nodes()
+                            break
                     answer = Prompt.ask(
                         "Do you want to do a hard shutdown, soft shutdown, or abort the shutdown?", 
                         console=self.console, default='abort',
@@ -212,63 +206,23 @@
                             node.teardown()
                         print("Pipeline shutdown complete")
                         exit(0)
-=======
->>>>>>> ca483885
-
-                except KeyboardInterrupt:
-                    self.console.print("Ctrl+C Detected")
-                    self.pause_nodes()
-                    answer = Prompt.ask("Are you sure you want to shutdown the pipeline?", console=self.console, default='n')
-
-                    if answer == 'y':
-
-                        answer = Prompt.ask(
-                            "Do you want to do a hard shutdown, soft shutdown, or abort the shutdown?", 
-                            console=self.console, default='abort',
-                            choices=['hard', 'soft', 'abort']
-                        )
-                        
-                        if answer == 'hard':
-                            self.console.print("Hard Shutdown")
-                            self.terminate_nodes()
-                            break
-
-                        elif answer == 'soft':
-                            print("Shutting down pipeline")
-                            self.terminate_nodes() 
-                            for node in reversed(self.nodes):
-                                node.teardown()
-                            print("Pipeline shutdown complete")
-                            break
-
-                        else:
-                            print("Aborting shutdown, resuming pipeline")
-                            for node in self.nodes:
-                                node.resume()
-                    
+
                     else:
                         print("Aborting shutdown, resuming pipeline")
                         for node in self.nodes:
                             node.resume()
                 
-<<<<<<< HEAD
                 else:
                     print("Aborting shutdown, resuming pipeline")
                     for node in self.nodes:
                         node.resume()
-=======
->>>>>>> ca483885
         else:
             # Its up to the programmer to do something about the nodes
             # from here on, otherwise the thread finishes and self would
             # assumingly get garbage collected
             pass
-<<<<<<< HEAD
         
                 
-=======
-
->>>>>>> ca483885
     def export_graph(self, file_path: str) -> None:
         if file_path.endswith(".json"):
             graph = nx.to_dict_of_dicts(self.graph)
