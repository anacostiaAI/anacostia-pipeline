--- conflicted
+++ resolved
@@ -10,15 +10,7 @@
 
 from pydantic import BaseModel
 
-<<<<<<< HEAD
 from .constants import Status, ASTOperation
-=======
-if __name__ == "__main__":
-    from constants import Status, ASTOperation
-else:
-    from engine.constants import Status, ASTOperation
->>>>>>> 074cbae6
-
 
 class SignalAST:
     '''
@@ -129,12 +121,8 @@
         # use self.status(). Property is Thread Safe 
         self._status_lock = Lock()
         self._status = Status.OFF
-<<<<<<< HEAD
-        self._status_updated = False
-        
+
         self.triggered = False
-=======
->>>>>>> 074cbae6
 
         self.dependent_nodes = set()
         
@@ -338,10 +326,12 @@
         self.status = Status.RUNNING
 
         while True:
-            if self.status == Status.RUNNING and not self.triggered:
-
-<<<<<<< HEAD
-                # TODO conditiona on auto-trigger
+
+            if self.status == Status.RUNNING:
+                
+                # Don't run the rest if the node has already been triggered
+                if self.triggered:
+                    continue
 
                 # If pre-check fails, then just wait and try again
                 if not self.pre_check():
@@ -375,41 +365,6 @@
                     self.post_execution()
                     self.send_signals(Status.FAILURE)
                     #todo go to errored? conditional on user set var
-=======
-                # TODO conditional on auto-trigger
-                if self.triggered:
-
-                    # If pre-check fails, then just wait and try again
-                    if not self.pre_check():
-                        self.status = Status.WAITING
-                        continue
-
-                    # If not all signals received / boolean statement of signals is false
-                    # wait and try again
-                    if not self.check_signals():
-                        self.status = Status.WAITING
-                        continue
-
-                    # Precheck is good and the signals we want are good
-                    self.pre_execution()
-                    
-                    # Run the action function
-                    try:
-                        self.triggered = True
-                        ret = self.execute()
-                        if ret:
-                            self.on_success()
-                            self.post_execution()
-                            self.send_signals(Status.SUCCESS)
-                        else:
-                            self.on_failure()
-                            self.post_execution()
-                            self.send_signals(Status.FAILURE)
-                    except Exception as e:
-                        self.on_failure(e)
-                        self.post_execution()
-                        self.send_signals(Status.FAILURE)
->>>>>>> 074cbae6
 
                     # Commented out until other parts of the project are built out
                     self.reset_trigger()
